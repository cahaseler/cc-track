import { execSync } from 'node:child_process';
import { type createReadStream, type existsSync, type readFileSync, writeFileSync } from 'node:fs';
import { ClaudeMdHelpers } from '../lib/claude-md';
import { isHookEnabled } from '../lib/config';
import type { ClaudeSDKInterface } from '../lib/git-helpers';
import { GitHelpers } from '../lib/git-helpers';
import { ClaudeLogParser, type SimplifiedEntry } from '../lib/log-parser';
import { createLogger } from '../lib/logger';
import type { HookInput, HookOutput } from '../types';

export interface StopReviewDependencies {
  execSync?: typeof execSync;
  fileOps?: {
    existsSync: typeof existsSync;
    readFileSync: typeof readFileSync;
    writeFileSync: typeof writeFileSync;
    createReadStream: typeof createReadStream;
  };
  gitHelpers?: GitHelpers;
  claudeMdHelpers?: ClaudeMdHelpers;
  claudeSDK?: ClaudeSDKInterface & {
    prompt: (
      text: string,
      model: 'haiku' | 'sonnet' | 'opus',
      options?: { maxTurns?: number; allowedTools?: string[]; disallowedTools?: string[]; timeoutMs?: number },
    ) => Promise<{ text: string; success: boolean; error?: string }>;
  };
  logger?: ReturnType<typeof createLogger>;
  isHookEnabled?: typeof isHookEnabled;
}

export interface ReviewResult {
  status: 'on_track' | 'deviation' | 'needs_verification' | 'critical_failure' | 'review_failed';
  message: string;
  commitMessage: string;
  details?: string;
}

export class SessionReviewer {
  private projectRoot: string;
  private logger: ReturnType<typeof createLogger>;
  private deps: StopReviewDependencies;

  constructor(projectRoot: string, logger: ReturnType<typeof createLogger>, deps: StopReviewDependencies = {}) {
    this.projectRoot = projectRoot;
    this.logger = logger;
    this.deps = deps;
  }

  async review(transcriptPath: string): Promise<ReviewResult> {
    // Get active task
    const activeTask = this.getActiveTask();
    this.logger.debug('Active task check', { hasActiveTask: Boolean(activeTask) });
    if (!activeTask) {
      // Get filtered git diff for generating a meaningful commit message
      const { fullDiff, filteredDiff, docOnlyChanges } = this.getFilteredGitDiff();

      if (!fullDiff || fullDiff.trim().length === 0) {
        return {
          status: 'on_track',
          message: 'No changes to commit',
          commitMessage: '',
        };
      }

      // Handle documentation-only changes
      if (docOnlyChanges) {
        const taskId = this.getActiveTaskId();
        const commitMessage = taskId ? `docs: update ${taskId} documentation` : 'docs: update project documentation';
        return {
          status: 'on_track',
          message: 'Documentation updates only',
          commitMessage,
        };
      }

      // Generate a meaningful commit message using Haiku (use filtered diff to focus on code)
      let commitMessage: string;
      try {
        this.logger.debug('About to instantiate GitHelpers');
        const gitHelpers = this.deps.gitHelpers || new GitHelpers();
        this.logger.debug('GitHelpers instantiated');
        const taskId = this.getActiveTaskId();
        this.logger.debug('Resolved active task id', { taskId });
        this.logger.debug('Generating commit message via SDK');
        const { message, source } = await gitHelpers.generateCommitMessageWithMeta(
          filteredDiff || fullDiff,
          this.projectRoot,
          taskId || undefined,
        );
        commitMessage = message;
        if (source !== 'sdk') {
          this.logger.debug('Commit message fallback used', { source });
        }
        this.logger.debug('Commit message generated');
      } catch {
        // Fallback to generic message if generation fails
        const taskId = this.getActiveTaskId();
        commitMessage = taskId
          ? `wip: ${taskId} exploratory work and improvements`
          : 'chore: exploratory work and improvements';
        this.logger.debug('Commit message fallback used');
      }

      return {
        status: 'on_track',
        message: 'No active task - exploratory work',
        commitMessage,
      };
    }

    // Get recent messages from transcript
    const recentMessages = await this.getRecentMessages(transcriptPath);

    // Get filtered git diff
    const { fullDiff, filteredDiff, hasDocChanges, docOnlyChanges } = this.getFilteredGitDiff();

    // If no changes, no need to commit
    if (!fullDiff || fullDiff.trim().length === 0) {
      return {
        status: 'on_track',
        message: 'No changes to commit',
        commitMessage: '',
      };
    }

    // If documentation-only changes with an active task, auto-approve
    if (docOnlyChanges) {
      // Extract task ID for commit message
      const taskIdMatch = activeTask.match(/Task ID:\*\* (\d+)/);
      const taskId = taskIdMatch ? `TASK_${taskIdMatch[1]}` : 'TASK';

      return {
        status: 'on_track',
        message: 'Documentation updates only - auto-approved',
        commitMessage: `docs: update ${taskId} documentation`,
      };
    }

    // If we have code changes (with or without doc changes), review them
    if (!filteredDiff || filteredDiff.trim().length === 0) {
      // This shouldn't happen if docOnlyChanges is false, but handle it anyway
      this.logger.warn('No code changes to review despite docOnlyChanges being false');
      const taskId = this.getActiveTaskId();
      const commitMessage = taskId ? `wip: ${taskId} work in progress` : 'wip: work in progress';
      return {
        status: 'on_track',
        message: 'No code changes to review',
        commitMessage,
      };
    }

    // Prepare review prompt with filtered diff (code changes only)
    try {
      const reviewPrompt = this.buildReviewPrompt(activeTask, recentMessages, filteredDiff, hasDocChanges);

      // Use Claude CLI to review
      this.logger.debug('Starting Claude review call');
      const review = await this.callClaudeForReview(reviewPrompt);

      return review;
    } catch (e) {
      const errorMsg = e instanceof Error ? e.message : String(e);
      this.logger.warn('Review preparation failed', { error: errorMsg });

      // Extract task ID for commit message
      const taskIdMatch = activeTask.match(/Task ID:\*\* (\d+)/);
      const taskId = taskIdMatch ? `TASK_${taskIdMatch[1]}` : 'TASK';

      // Return a review_failed status with a commit message so work is preserved
      return {
        status: 'review_failed',
        message: 'Could not review changes - diff too large or review failed',
        commitMessage: `wip: ${taskId} work in progress - review skipped`,
        details: errorMsg,
      };
    }
  }

  private getActiveTask(): string | null {
    const claudeMdHelpers = this.deps.claudeMdHelpers || new ClaudeMdHelpers();
    return claudeMdHelpers.getActiveTaskContent(this.projectRoot);
  }

  getActiveTaskId(): string | null {
    const claudeMdHelpers = this.deps.claudeMdHelpers || new ClaudeMdHelpers();
    return claudeMdHelpers.getActiveTaskId(this.projectRoot);
  }

  async getRecentMessages(transcriptPath: string, limit: number = 20): Promise<string> {
    try {
<<<<<<< HEAD
      // Validate transcript path before parsing to avoid EISDIR and similar
      const fs = this.deps.fileOps || ({} as { existsSync?: typeof existsSync });
=======
>>>>>>> 2ef8b6a8
      if (!transcriptPath || typeof transcriptPath !== 'string') {
        this.logger.warn('No transcript path provided; skipping transcript context');
        return '';
      }
<<<<<<< HEAD
      if (fs.existsSync && !fs.existsSync(transcriptPath)) {
        this.logger.warn('Transcript path does not exist; skipping transcript context', { transcriptPath });
        return '';
      }

      // Use the new log parser for better message extraction
=======

      // Determine start time from the most recent commit
      const exec = this.deps.execSync || execSync;
      let since: Date | undefined;
      try {
        const iso = exec('git log -1 --format=%cI', { cwd: this.projectRoot, encoding: 'utf-8' }).trim();
        if (iso) since = new Date(iso);
      } catch {
        // If git info is unavailable, proceed without time filtering
      }

      // Parse entries as JSON, filter by time, then take the most recent `limit`
>>>>>>> 2ef8b6a8
      const parser = new ClaudeLogParser(transcriptPath);
      const parsed = (await parser.parse({
        role: 'all',
        format: 'json',
        includeTools: false,
        simplifyResults: true,
        timeRange: since ? { start: since } : undefined,
      })) as SimplifiedEntry[];

      const used = parsed.slice(-limit);

      // Format minimal plaintext for prompt
      const lines: string[] = [];
      for (const entry of used) {
        const ts = new Date(entry.timestamp).toISOString().replace('T', ' ').replace('Z', '');
        const role = entry.role.charAt(0).toUpperCase() + entry.role.slice(1);
        const contentLines = String(entry.content || '').split('\n');
        if (contentLines.length === 1) {
          lines.push(`[${ts}] ${role}: ${contentLines[0]}`);
        } else {
          lines.push(`[${ts}] ${role}:`);
          for (const line of contentLines) lines.push(`  ${line}`);
        }
      }

      const result = lines.join('\n');
      this.logger.debug('Recent transcript messages fetched', {
        since_commit: since ? since.toISOString() : null,
        total_after_filter: parsed.length,
        used_count: used.length,
      });
      return result;
    } catch (error) {
      this.logger.warn('Failed to parse transcript with new parser, falling back to empty', { error });
      return '';
    }
  }

  getGitDiff(): string {
    const exec = this.deps.execSync || execSync;
    try {
      // Check for uncommitted changes
      const status = exec('git status --porcelain', {
        encoding: 'utf-8',
        cwd: this.projectRoot,
      });

      if (!status.trim()) {
        return '';
      }

      // Get diff of staged and unstaged changes
      const diff = exec('git diff HEAD', {
        encoding: 'utf-8',
        cwd: this.projectRoot,
        maxBuffer: 1024 * 1024 * 5, // 5MB
      });

      return diff;
    } catch (e) {
      this.logger.error('Error getting git diff', { error: e });
      return '';
    }
  }

  getFilteredGitDiff(): {
    fullDiff: string;
    filteredDiff: string;
    hasDocChanges: boolean;
    docOnlyChanges: boolean;
  } {
    const fullDiff = this.getGitDiff();

    if (!fullDiff) {
      return { fullDiff: '', filteredDiff: '', hasDocChanges: false, docOnlyChanges: false };
    }

    // Parse diff to filter out .md files
    const lines = fullDiff.split('\n');
    const filteredLines: string[] = [];
    let currentFile = '';
    let skipCurrentFile = false;
    let hasDocChanges = false;
    let hasCodeChanges = false;

    for (const line of lines) {
      // Detect file headers in diff format: diff --git a/file b/file
      if (line.startsWith('diff --git')) {
        const fileMatch = line.match(/b\/(.+)$/);
        currentFile = fileMatch ? fileMatch[1] : '';

        // Check if this is a documentation file or private journal file
        skipCurrentFile =
          currentFile.endsWith('.md') ||
          currentFile.endsWith('.markdown') ||
          currentFile.endsWith('.rst') ||
          currentFile.endsWith('.txt') ||
          currentFile.includes('/docs/') ||
          currentFile.includes('README') ||
          currentFile.includes('.private-journal/') ||
          currentFile.endsWith('.embedding');

        if (skipCurrentFile) {
          hasDocChanges = true;
          this.logger.debug(`Filtering out file from review: ${currentFile}`);
        } else {
          hasCodeChanges = true;
        }

        // Don't include the diff header for filtered files
        if (skipCurrentFile) {
          continue;
        }
      }

      // Skip all lines for filtered files
      if (!skipCurrentFile) {
        filteredLines.push(line);
      }
    }

    const result = {
      fullDiff,
      filteredDiff: filteredLines.join('\n'),
      hasDocChanges,
      docOnlyChanges: hasDocChanges && !hasCodeChanges,
    };

    this.logger.debug('Diff filtering results', {
      fullDiffLength: fullDiff.length,
      filteredDiffLength: result.filteredDiff.length,
      hasDocChanges: result.hasDocChanges,
      docOnlyChanges: result.docOnlyChanges,
    });

    return result;
  }

  buildReviewPrompt(task: string, messages: string, diff: string, hasDocChanges: boolean = false): string {
    // Log prompt size for debugging
    const sizes = {
      task: task.length,
      messages: messages.length,
      diff: diff.length,
      total: task.length + messages.length + diff.length,
    };
    this.logger.debug('Building review prompt', sizes);

    // If diff is too large, don't even try
    if (diff.length > 50000) {
      this.logger.warn(`Diff too large for review: ${diff.length} characters`);
      throw new Error(`Diff too large for review: ${diff.length} characters`);
    }

    const docNote = hasDocChanges
      ? '\n\n## Important Note:\nChanges to .md (markdown) documentation files have been filtered out from the diff below and are always acceptable. Focus only on the code changes shown.'
      : '';

    const prompt = `You are reviewing an AI assistant's work on a coding task. Analyze if the work is on track or has deviated.
${docNote}

## Active Task Requirements:
${task.substring(0, 2000)}

## Recent Conversation (last 10 messages):
${messages.substring(0, 2000)}

## Git Diff (code changes only, documentation excluded):
\`\`\`diff
${diff.substring(0, 10000)}
\`\`\`

## Review Categories:
1. **on_track**: Work aligns with task requirements, waiting for user input
2. **deviation**: Work has deviated from requirements (especially if trying to "simplify")
3. **needs_verification**: Claims completion but hasn't tested/verified  
4. **critical_failure**: Broke something important (deleted files, broke build, etc)

## Red Flags to Watch For:
- Any mention of "simplifying" or "simple solution" when stuck
- Claiming things work without testing
- Making changes unrelated to the current task
- Deleting or overwriting important files

## IMPORTANT:
- Documentation updates (.md files) are ALWAYS acceptable and have been filtered out
- Focus only on code changes when determining if work is on track
- Updates to files like learned_mistakes.md, progress_log.md, etc. are normal and expected

CRITICAL: You MUST respond with ONLY a valid JSON object. No other text before or after.
The response MUST be valid JSON that can be parsed with JSON.parse().

Output EXACTLY this format (no markdown, no explanation, just the JSON):
{
  "status": "on_track|deviation|needs_verification|critical_failure",
  "message": "Brief explanation for the user",
  "commitMessage": "Conventional commit message (e.g., 'wip: TASK_XXX work in progress'):",
  "details": "Optional detailed explanation"
}

Example valid response:
{"status":"on_track","message":"Fixed logging bug","commitMessage":"fix: resolve undefined logFile variable","details":"Bug fix for stop hook implementation"}

Be strict about deviations - if the changes don't directly address the task requirements, it's a deviation.
REMEMBER: Output ONLY the JSON object, nothing else!`;

    this.logger.debug(`Final prompt length: ${prompt.length} characters`);

    // Also save the full prompt for inspection if it's huge
    if (prompt.length > 20000) {
      const fs = this.deps.fileOps || { writeFileSync };
      const debugFile = `/tmp/stop_review_prompt_${Date.now()}.txt`;
      fs.writeFileSync(debugFile, prompt);
      this.logger.info(`Large prompt saved to: ${debugFile}`);
    }

    return prompt;
  }

  async callClaudeForReview(prompt: string): Promise<ReviewResult> {
    const claudeSDK = this.deps.claudeSDK || (await import('../lib/claude-sdk')).ClaudeSDK;

    try {
      // Use Sonnet explicitly for review quality and speed
      const model: 'haiku' | 'sonnet' | 'opus' = 'sonnet';

      const t0 = Date.now();
      const timeoutMs = 60000;
      const response = await claudeSDK.prompt(prompt, model, { timeoutMs });
      const dt = Date.now() - t0;
      this.logger.debug('Claude review call completed', { model, duration_ms: dt, timeout_ms: timeoutMs });

      if (!response.success) {
        throw new Error(response.error || 'SDK call failed');
      }

      // Log the raw response for debugging
      this.logger.debug(`Claude raw response: ${response.text.substring(0, 500)}`);

      let result = JSON.parse(response.text);

      // Handle Claude CLI wrapper format
      if (result.type === 'result' && result.result) {
        // The actual content is in result.result, need to parse that too
        this.logger.debug('Unwrapping Claude CLI result field');

        // The result field contains the actual JSON response as a string
        const innerContent = result.result;

        // Try to extract JSON from the response (in case there's extra text)
        const jsonMatch = innerContent.match(/\{[\s\S]*\}/);
        if (jsonMatch) {
          try {
            result = JSON.parse(jsonMatch[0]);
            this.logger.debug('Successfully extracted JSON from response');
          } catch (_e) {
            this.logger.error(`Failed to parse extracted JSON: ${jsonMatch[0].substring(0, 200)}`);
            throw new Error('Could not parse JSON from Claude response');
          }
        } else {
          this.logger.error(`No JSON found in response: ${innerContent.substring(0, 200)}`);
          throw new Error('Claude did not return JSON despite explicit instructions');
        }
      }

      // Check if the response has the expected structure
      if (!result.status || !result.message) {
        this.logger.warn(`Invalid response structure: ${JSON.stringify(result).substring(0, 200)}`);
      }

      return result as ReviewResult;
    } catch (e) {
      const errorMsg = e instanceof Error ? e.message : String(e);
      this.logger.error('Claude review failed', { error: errorMsg });
      // Return review failure status
      const taskId = this.getActiveTaskId();
      const commitMessage = taskId
        ? `wip: ${taskId} work in progress - review failed`
        : 'wip: work in progress - review failed';
      return {
        status: 'review_failed',
        message: 'Could not review changes',
        commitMessage,
        details: `Claude CLI error: ${errorMsg}`,
      };
    }
  }

  async commitChanges(message: string): Promise<boolean> {
    const exec = this.deps.execSync || execSync;
    try {
      // Stage all changes
      exec('git add -A', { cwd: this.projectRoot });

      // Commit with the message
      exec(`git commit -m "${message}"`, {
        cwd: this.projectRoot,
        encoding: 'utf-8',
      });

      return true;
    } catch (e) {
      this.logger.error('Git commit failed', { error: e });
      return false;
    }
  }
}

/**
 * Check if in a git repository
 */
export function isGitRepository(projectRoot: string, exec: typeof execSync = execSync): boolean {
  try {
    exec('git rev-parse --git-dir', { cwd: projectRoot });
    return true;
  } catch {
    return false;
  }
}

/**
 * Generate stop hook output based on review
 */
export function generateStopOutput(review: ReviewResult, inStopHook: boolean): HookOutput {
  const output: HookOutput = {};

  // If already in a stop hook, always allow stop regardless of review
  if (inStopHook) {
    output.continue = true;
    output.systemMessage = `📝 Review: ${review.message}`;
    if (review.details) {
      output.systemMessage += `\n\nDetails: ${review.details}`;
    }
    return output;
  }

  // Provide feedback based on status
  switch (review.status) {
    case 'on_track':
      // Allow stop - work is good
      output.continue = true;
      output.systemMessage = `🛤️ Project is on track. ${review.message}`;
      if (review.details) {
        output.systemMessage += `\n\nDetails: ${review.details}`;
      }
      break;

    case 'deviation':
      // Block stop - needs correction
      output.decision = 'block';
      output.reason = `Deviation detected: ${review.message}. Please fix the issues and align with the task requirements.`;
      output.systemMessage = `⚠️ DEVIATION DETECTED: ${review.message}`;
      if (review.details) {
        output.systemMessage += `\n\nDetails: ${review.details}`;
      }
      break;

    case 'needs_verification':
      // Block stop - needs testing
      output.decision = 'block';
      output.reason = `Verification needed: ${review.message}. Please test your changes before proceeding.`;
      output.systemMessage = `🔍 VERIFICATION NEEDED: ${review.message}`;
      if (review.details) {
        output.systemMessage += `\n\nDetails: ${review.details}`;
      }
      break;

    case 'critical_failure':
      // Allow stop - too dangerous to continue
      output.continue = true;
      output.systemMessage = `🚨 CRITICAL ISSUE: ${review.message}\n\nWork has been stopped. Please review the changes.`;
      if (review.details) {
        output.systemMessage += `\n\nDetails: ${review.details}`;
      }
      break;

    case 'review_failed':
      // Allow stop but indicate review system failure
      output.continue = true;
      output.systemMessage = `⚠️ REVIEW SYSTEM ERROR: ${review.message}`;
      if (review.details) {
        output.systemMessage += `\n\n${review.details}`;
      }
      break;

    default:
      // Unexpected status - allow stop
      output.continue = true;
      output.systemMessage = `⚠️ Unexpected review status: ${review.status} - ${review.message}`;
      break;
  }

  return output;
}

/**
 * Main stop review hook function
 */
export async function stopReviewHook(input: HookInput, deps: StopReviewDependencies = {}): Promise<HookOutput> {
  const logger = deps.logger || createLogger('stop_review');
  const exec = deps.execSync || execSync;
  const checkEnabled = deps.isHookEnabled || isHookEnabled;

  // Check if hook is enabled
  if (!checkEnabled('stop_review')) {
    return { continue: true };
  }

  logger.info('=== HOOK STARTED ===');
  logger.debug('Session info', {
    session_id: input.session_id,
    stop_hook_active: input.stop_hook_active,
  });

  // If already in a stop hook, still do review/commit but always allow stop
  const inStopHook = Boolean(input.stop_hook_active) || false;

  // Get project root
  const projectRoot = input.cwd || process.cwd();

  // Check if git repo
  if (!isGitRepository(projectRoot, exec)) {
    return {
      success: true,
      message: 'Not a git repository - skipping auto-commit',
    };
  }

  // Add any untracked files first
  try {
    const untrackedFiles = exec('git ls-files --others --exclude-standard', {
      encoding: 'utf-8',
      cwd: projectRoot,
    }).trim();

    if (untrackedFiles) {
      const files = untrackedFiles.split('\n').filter((f) => f.length > 0);
      logger.debug('Adding untracked files', { count: files.length });

      // Add each untracked file
      for (const file of files) {
        try {
          exec(`git add "${file}"`, {
            encoding: 'utf-8',
            cwd: projectRoot,
          });
        } catch (e) {
          logger.warn('Failed to add file', { file, error: e });
        }
      }
    }
  } catch (e) {
    logger.warn('Failed to check for untracked files', { error: e });
  }

  // Quick check for changes after adding untracked files
  try {
    const status = exec('git status --porcelain', { cwd: projectRoot }).toString().trim();
    if (!status) {
      logger.info('No changes detected, exiting early');
      return {
        continue: true,
        systemMessage: '✅ No changes to commit',
      };
    }
  } catch {
    logger.info('Failed to check git status, exiting early');
    return {
      continue: true,
      systemMessage: '✅ No changes to commit',
    };
  }

  try {
    // Review the session
    const reviewer = new SessionReviewer(projectRoot, logger, deps);
    const review = await reviewer.review(input.transcript_path || '');

    // Handle commit if needed
    if (review.commitMessage) {
      const committed = await reviewer.commitChanges(review.commitMessage);
      if (committed) {
        logger.info(`Auto-committed: ${review.commitMessage}`);
      }
    }

    // Generate output based on review
    const output = generateStopOutput(review, inStopHook);

    logger.info('Review complete', { status: review.status, message: review.message });
    logger.debug('Sending output', { output_preview: JSON.stringify(output).substring(0, 100) });

    return output;
  } catch (error) {
    logger.exception('Error in stop_review hook', error as Error);
    // Don't block on errors
    return { success: true };
  }
}<|MERGE_RESOLUTION|>--- conflicted
+++ resolved
@@ -189,23 +189,16 @@
 
   async getRecentMessages(transcriptPath: string, limit: number = 20): Promise<string> {
     try {
-<<<<<<< HEAD
       // Validate transcript path before parsing to avoid EISDIR and similar
       const fs = this.deps.fileOps || ({} as { existsSync?: typeof existsSync });
-=======
->>>>>>> 2ef8b6a8
       if (!transcriptPath || typeof transcriptPath !== 'string') {
         this.logger.warn('No transcript path provided; skipping transcript context');
         return '';
       }
-<<<<<<< HEAD
       if (fs.existsSync && !fs.existsSync(transcriptPath)) {
         this.logger.warn('Transcript path does not exist; skipping transcript context', { transcriptPath });
         return '';
       }
-
-      // Use the new log parser for better message extraction
-=======
 
       // Determine start time from the most recent commit
       const exec = this.deps.execSync || execSync;
@@ -218,7 +211,6 @@
       }
 
       // Parse entries as JSON, filter by time, then take the most recent `limit`
->>>>>>> 2ef8b6a8
       const parser = new ClaudeLogParser(transcriptPath);
       const parsed = (await parser.parse({
         role: 'all',
