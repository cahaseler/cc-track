import { execSync } from 'node:child_process';
import { existsSync, mkdirSync, readdirSync, readFileSync } from 'node:fs';
import { join } from 'node:path';
import { Command } from 'commander';
import { getActiveTaskId } from '../lib/claude-md';
import { performCodeReview } from '../lib/code-review';
import { getCodeReviewTool, getConfig, isCodeReviewEnabled } from '../lib/config';
import { getCurrentBranch, getDefaultBranch, getMergeBase } from '../lib/git-helpers';
import { createLogger } from '../lib/logger';
import { type PreparationResult, runValidationChecks } from '../lib/validation';
import type { CommandDeps, CommandResult, PartialCommandDeps } from './context';
import { applyCommandResult, handleCommandException, isCommandSuccess, resolveCommandDeps } from './context';

export interface PrepareCompletionDeps {
  execSync?: typeof execSync;
  fileOps?: {
    existsSync: typeof existsSync;
    mkdirSync: typeof mkdirSync;
    readFileSync: typeof readFileSync;
    readdirSync: typeof readdirSync;
  };
  performCodeReview?: typeof performCodeReview;
  getActiveTaskId?: typeof getActiveTaskId;
  isCodeReviewEnabled?: typeof isCodeReviewEnabled;
  getCodeReviewTool?: typeof getCodeReviewTool;
  getConfig?: typeof getConfig;
  getCurrentBranch?: typeof getCurrentBranch;
  getDefaultBranch?: typeof getDefaultBranch;
  getMergeBase?: typeof getMergeBase;
  runValidationChecks?: typeof runValidationChecks;
  logger?: ReturnType<typeof createLogger>;
  cwd?: () => string;
}

/**
 * Run code review for the active task
 */
export interface CodeReviewResultData {
  reviewFile?: string;
  reviewGenerated?: boolean;
}

export async function runCodeReview(
  projectRoot: string,
  validationPassed: boolean,
  deps: PrepareCompletionDeps = {},
): Promise<CommandResult<CodeReviewResultData>> {
  const {
    execSync: exec = execSync,
    fileOps = { existsSync, mkdirSync, readFileSync, readdirSync },
    performCodeReview: performReview = performCodeReview,
    getActiveTaskId: getTaskId = getActiveTaskId,
    isCodeReviewEnabled: isReviewEnabled = isCodeReviewEnabled,
    getCodeReviewTool: getReviewTool = getCodeReviewTool,
    getCurrentBranch: getCurrent = getCurrentBranch,
    getDefaultBranch: getDefault = getDefaultBranch,
    getMergeBase: getMerge = getMergeBase,
    logger = createLogger('prepare-completion'),
  } = deps;

  const messages: string[] = [];
  const warnings: string[] = [];

  // Run code review if validation passed and feature is enabled
  if (validationPassed && isReviewEnabled()) {
    messages.push('### 🔍 Code Review\n');

    const taskId = getTaskId(projectRoot);

    if (!taskId) {
      messages.push('⚠️ Could not run code review: No active task found\n');
    } else {
      // Check if review already exists for this task
      const codeReviewsDir = join(projectRoot, 'code-reviews');
      let existingReview: string | null = null;

      if (fileOps.existsSync(codeReviewsDir)) {
        const files = fileOps.readdirSync(codeReviewsDir);
        const reviewPattern = new RegExp(`^${taskId}_.*\\.md$`);
        existingReview = files.find((f) => reviewPattern.test(f)) || null;
      }

      if (existingReview) {
        messages.push(`✅ Code review already exists: code-reviews/${existingReview}`);
        messages.push('Skipping code review generation (only one review per task).\n');
      } else {
<<<<<<< HEAD
        messages.push('Running comprehensive code review with Claude SDK...');
        messages.push('This may take up to 10 minutes for thorough analysis.\n');
=======
        const reviewTool = getReviewTool();
        cons.log(
          `Running comprehensive code review with ${reviewTool === 'claude' ? 'Claude SDK' : 'CodeRabbit CLI'}...`,
        );
        cons.log(`This may take up to ${reviewTool === 'claude' ? '10' : '30'} minutes for thorough analysis.\n`);
>>>>>>> 608a96a5

        try {
          // Get task details
          const taskFilePath = join(projectRoot, '.claude', 'tasks', `${taskId}.md`);
          const taskContent = fileOps.readFileSync(taskFilePath, 'utf-8');

          // Extract task title
          const titleMatch = taskContent.match(/^# (.+)$/m);
          const taskTitle = titleMatch ? titleMatch[1] : taskId;

          // Get git diff from merge base
          const currentBranch = getCurrent(projectRoot);
          const defaultBranch = getDefault(projectRoot);
          let gitDiff = '';
          let mergeBase: string | null = null;

          if (currentBranch && currentBranch !== defaultBranch) {
            mergeBase = getMerge(currentBranch, defaultBranch, projectRoot);
            if (mergeBase) {
              try {
                gitDiff = exec(`git diff ${mergeBase}..HEAD`, {
                  encoding: 'utf-8',
                  cwd: projectRoot,
                  maxBuffer: 10 * 1024 * 1024, // 10MB buffer for large diffs
                });
              } catch (diffError) {
                logger.warn('Failed to get git diff', { error: diffError });
                gitDiff = 'Failed to retrieve git diff';
              }
            }
          } else {
            // On default branch, use last commit
            try {
              gitDiff = exec('git diff HEAD~1..HEAD', {
                encoding: 'utf-8',
                cwd: projectRoot,
                maxBuffer: 10 * 1024 * 1024,
              });
            } catch {
              gitDiff = 'No changes to review';
            }
          }

          // Ensure code-reviews directory exists
          if (!fileOps.existsSync(codeReviewsDir)) {
            fileOps.mkdirSync(codeReviewsDir, { recursive: true });
          }

          logger.info('Starting code review', { taskId, taskTitle });
          const reviewResult = await performReview({
            taskId,
            taskTitle,
            taskRequirements: taskContent,
            gitDiff,
            projectRoot,
            mergeBase: mergeBase || undefined,
          });

          if (reviewResult.success) {
            // Check if a review file was created
            const files = fileOps.readdirSync(codeReviewsDir);
            const reviewPattern = new RegExp(`^${taskId}_.*\\.md$`);
            const newReview = files.find((f) => reviewPattern.test(f));

            if (newReview) {
              messages.push(`✅ Code review completed: code-reviews/${newReview}\n`);

              // Read and display the full review content
              const reviewPath = join(codeReviewsDir, newReview);
              const reviewContent = fileOps.readFileSync(reviewPath, 'utf-8');

              messages.push('### 📄 Code Review Results\n');
              messages.push('```markdown');
              messages.push(reviewContent);
              messages.push('```\n');

              messages.push('### 🎯 Required Actions for Claude\n');
              messages.push('You MUST present a comprehensive analysis of this code review to the user:\n');
              messages.push('1. **Share ALL findings** - Present every finding from the review above to the user');
              messages.push('2. **For issues you will fix:**');
              messages.push('   - List each issue you plan to address');
              messages.push('   - Explain exactly how you will fix it');
              messages.push('   - Provide your reasoning for the fix');
              messages.push('3. **For issues you disagree with:**');
              messages.push('   - Clearly identify which findings you disagree with');
              messages.push('   - Provide detailed technical justification for your disagreement');
              messages.push('   - Explain why the suggested change would not improve the code');
              messages.push('4. **For low-priority issues:**');
              messages.push('   - Identify findings you consider non-critical');
              messages.push('   - Explain why they are low priority');
              messages.push('   - Justify why they should not block task completion');
              messages.push('5. **Summary** - Provide a clear summary of:');
              messages.push('   - Critical issues that MUST be fixed before completion');
              messages.push('   - Nice-to-have improvements for future consideration');
              messages.push('   - Review findings that are incorrect or not applicable\n');
              messages.push(
                '**IMPORTANT:** Do not proceed with fixes until you have presented this analysis to the user and received their feedback.\n',
              );

              return {
                success: true,
                messages,
                warnings,
                data: { reviewFile: join('code-reviews', newReview), reviewGenerated: true },
              };
            } else {
              warnings.push('⚠️ Code review completed but no review file was created.');
            }
          } else {
            warnings.push(`⚠️ Code review failed: ${reviewResult.error || 'Unknown error'}`);
            messages.push('You can proceed without the code review.\n');
          }
        } catch (reviewError) {
          logger.error('Code review failed', { error: reviewError });
          warnings.push(`⚠️ Code review error: ${reviewError instanceof Error ? reviewError.message : 'Unknown error'}`);
          messages.push('You can proceed without the code review.\n');
        }
      }
    }
  }

  return {
    success: true,
    messages,
    warnings,
  };
}

/**
 * Prepare completion command action
 * Runs validation checks and generates dynamic instructions based on results
 */
export interface PrepareCompletionResultData {
  validation?: PreparationResult;
  readyForCompletion?: boolean;
  codeReview?: CodeReviewResultData;
  error?: string;
}

export async function prepareCompletionAction(
  deps: PrepareCompletionDeps = {},
): Promise<CommandResult<PrepareCompletionResultData>> {
  const { runValidationChecks: runValidation = runValidationChecks, getConfig: getConf = getConfig } = deps;

  const projectRoot = deps.cwd ? deps.cwd() : process.cwd();
  const messages: string[] = [];
  const warnings: string[] = [];

  try {
    // Run validation checks directly
    const result: PreparationResult = await runValidation(projectRoot);

    // Handle case where validation failed to run
    if (!result.success && result.error) {
      throw new Error(result.error);
    }

    // Generate dynamic instructions based on the results
    messages.push('## Prepare Task for Completion\n');

    // Check if validation passed
    const validationPassed = result.readyForCompletion;

    // Show validation status
    if (validationPassed) {
      messages.push('### ✅ Validation Passed\n');
      messages.push('All validation checks have passed successfully!\n');
    } else {
      messages.push('### ⚠️ Validation Issues Found\n');
      messages.push('The following issues need to be resolved before task completion:\n');

      // TypeScript errors
      if (result.validation?.typescript?.passed === false) {
        messages.push('#### TypeScript Errors');
        messages.push(`Found ${result.validation.typescript.errorCount || 'multiple'} TypeScript errors.\n`);
        if (result.validation.typescript.errors) {
          messages.push('```');
          messages.push(result.validation.typescript.errors.substring(0, 1000));
          if (result.validation.typescript.errors.length > 1000) {
            messages.push('... (truncated)');
          }
          messages.push('```\n');
        }
        messages.push(
          '**Action:** Fix all TypeScript errors by updating type definitions and resolving type mismatches.\n',
        );
      }

      // Biome/linting issues
      if (result.validation?.biome?.passed === false) {
        messages.push('#### Linting Issues');
        messages.push(`Found ${result.validation.biome.issueCount || 'multiple'} Biome issues.\n`);
        if (result.validation.biome.errors) {
          messages.push('```');
          messages.push(result.validation.biome.errors.substring(0, 1000));
          if (result.validation.biome.errors.length > 1000) {
            messages.push('... (truncated)');
          }
          messages.push('```\n');
        }
        messages.push('**Action:** Fix linting issues. Many can be auto-fixed with `bunx biome check --write`.\n');
      }

      // Test failures
      if (result.validation?.tests?.passed === false) {
        messages.push('#### Test Failures');
        messages.push(`Found ${result.validation.tests.failCount || 'multiple'} failing tests.\n`);
        if (result.validation.tests.errors) {
          messages.push('```');
          messages.push(result.validation.tests.errors.substring(0, 1000));
          if (result.validation.tests.errors.length > 1000) {
            messages.push('... (truncated)');
          }
          messages.push('```\n');
        }
        messages.push('**Action:** Fix failing tests or update test expectations as needed.\n');
      }

      // Knip unused code warnings (non-blocking)
      if (result.validation?.knip?.passed === false) {
        messages.push('#### Unused Code (Optional)');
        const issues = [];
        if (result.validation.knip.unusedFiles) {
          issues.push(`${result.validation.knip.unusedFiles} unused files`);
        }
        if (result.validation.knip.unusedExports) {
          issues.push(`${result.validation.knip.unusedExports} unused exports`);
        }
        if (result.validation.knip.unusedDeps) {
          issues.push(`${result.validation.knip.unusedDeps} unused dependencies`);
        }
        messages.push(`Knip found: ${issues.join(', ')}\n`);
        messages.push("**Note:** These are warnings and won't block completion, but consider cleaning them up.\n");
      }
    }

    // Git status information
    if (result.git?.hasUncommittedChanges) {
      messages.push('#### Uncommitted Changes');
      messages.push(`Found ${result.git.modifiedFiles?.length || 'uncommitted'} modified files.\n`);
      messages.push('**Note:** These will be automatically committed during task completion.\n');
    }

    if (result.git?.wipCommitCount > 0) {
      messages.push('#### WIP Commits');
      messages.push(`Found ${result.git.wipCommitCount} WIP commits that will be squashed during completion.\n`);
    }

    // Task status check
    if (result.task?.status !== 'in_progress') {
      messages.push('#### Task Status');
      messages.push(`Task status is '${result.task?.status || 'unknown'}', expected 'in_progress'.\n`);
      messages.push("**Note:** This won't block completion but is unusual.\n");
    }

    // Run code review
    const codeReviewResult = await runCodeReview(projectRoot, validationPassed, deps);
    messages.push(...(codeReviewResult.messages ?? []));
    warnings.push(...(codeReviewResult.warnings ?? []));

    // Documentation update reminder - only if validation passed
    if (validationPassed) {
      messages.push('### Documentation Updates\n');
      messages.push('Update the task documentation:');
      messages.push('1. Update "## Recent Progress" section in the task file, but do not update the status yet');
      messages.push('2. Note any significant decisions in decision_log.md');
      messages.push('3. Document any new patterns in system_patterns.md');
      messages.push('4. Update progress_log.md with what was accomplished');
      messages.push('5. If this task came from the backlog, remove it from backlog.md');
      messages.push('6. Let the stop-review hook automatically commit your changes\n');
    }

    // Journal reflection reminder (only if validation passed and private journal is enabled)
    const config = getConf();
    const hasPrivateJournal = config.features?.private_journal?.enabled === true;

    if (validationPassed && hasPrivateJournal) {
      messages.push('### Journal Reflection\n');
      messages.push('Consider recording insights about:');
      messages.push('- Technical challenges encountered and solutions');
      messages.push('- Patterns that worked well or poorly');
      messages.push('- Any learnings for future tasks\n');
    }

    messages.push('### Next Steps\n');
    if (!validationPassed) {
      messages.push('1. Fix the validation issues listed above');
      messages.push('2. Ask the user to run `/prepare-completion` again to verify all issues are resolved\n');
    } else {
      messages.push('1. Complete all documentation updates above');
      if (hasPrivateJournal) {
        messages.push('2. Record any insights in your journal');
        messages.push('3. Ask the user to run `/complete-task` to finalize the task\n');
      } else {
        messages.push('2. Ask the user to run `/complete-task` to finalize the task\n');
      }
      messages.push('**✅ Task is ready for completion!**\n');
    }

    const codeReviewData = isCommandSuccess(codeReviewResult) ? codeReviewResult.data : undefined;

    return {
      success: true,
      messages,
      warnings,
      data: {
        validation: result,
        readyForCompletion: validationPassed,
        codeReview: codeReviewData,
      },
      exitCode: 0,
    };
  } catch (error) {
    // Handle cases where validation-checks command fails completely
    messages.push('## ❌ Validation Check Failed\n');

    const err = error as { code?: string; status?: number; message?: string; stderr?: string };
    if (err.code === 'ENOENT') {
      messages.push('Error: Could not find cc-track binary.\n');
      messages.push(
        'Please ensure the project is built with: `bun build ./src/cli/index.ts --compile --outfile dist/cc-track`',
      );
    } else if (err.status === 127) {
      messages.push('Error: cc-track command not found.\n');
      messages.push('Please ensure the project is built properly.');
    } else {
      messages.push(`Error running validation checks: ${err.message || 'Unknown error'}\n`);
      if (err.stderr) {
        messages.push('Error details:');
        messages.push(err.stderr);
      }
    }

    return {
      success: true,
      messages,
      warnings,
      data: {
        error: error instanceof Error ? error.message : 'Unknown error',
      },
      exitCode: 0,
    };
  }
}

/**
 * Create prepare-completion command
 */
function mapPrepareCompletionDeps(deps: CommandDeps): PrepareCompletionDeps {
  return {
    execSync: deps.childProcess.execSync,
    fileOps: {
      existsSync: deps.fs.existsSync,
      mkdirSync: deps.fs.mkdirSync,
      readFileSync: deps.fs.readFileSync,
      readdirSync: deps.fs.readdirSync,
    },
    claudeSDK: deps.claudeSdk,
    getActiveTaskId: deps.claudeMd.getActiveTaskId,
    isCodeReviewEnabled: deps.config.isCodeReviewEnabled,
    getConfig: deps.config.getConfig,
    getCurrentBranch: (cwd: string) => deps.git.getCurrentBranch(cwd),
    getDefaultBranch: (cwd: string) => deps.git.getDefaultBranch(cwd),
    getMergeBase: (branch: string, defaultBranch: string, cwd: string) =>
      deps.git.getMergeBase(branch, defaultBranch, cwd),
    runValidationChecks: deps.validation.runValidationChecks,
    logger: deps.logger('prepare-completion-command'),
    cwd: () => deps.process.cwd(),
  };
}

export function createPrepareCompletionCommand(overrides?: PartialCommandDeps): Command {
  return new Command('prepare-completion')
    .description('Prepare task for completion by running validation and generating fix instructions')
    .action(async () => {
      const deps = resolveCommandDeps(overrides);
      try {
        const result = await prepareCompletionAction(mapPrepareCompletionDeps(deps));
        applyCommandResult(result, deps);
      } catch (error) {
        handleCommandException(error, deps);
      }
    });
}<|MERGE_RESOLUTION|>--- conflicted
+++ resolved
@@ -84,16 +84,11 @@
         messages.push(`✅ Code review already exists: code-reviews/${existingReview}`);
         messages.push('Skipping code review generation (only one review per task).\n');
       } else {
-<<<<<<< HEAD
-        messages.push('Running comprehensive code review with Claude SDK...');
-        messages.push('This may take up to 10 minutes for thorough analysis.\n');
-=======
         const reviewTool = getReviewTool();
-        cons.log(
+        messages.push(
           `Running comprehensive code review with ${reviewTool === 'claude' ? 'Claude SDK' : 'CodeRabbit CLI'}...`,
         );
-        cons.log(`This may take up to ${reviewTool === 'claude' ? '10' : '30'} minutes for thorough analysis.\n`);
->>>>>>> 608a96a5
+        messages.push(`This may take up to ${reviewTool === 'claude' ? '10' : '30'} minutes for thorough analysis.\n`);
 
         try {
           // Get task details
@@ -451,9 +446,10 @@
       readFileSync: deps.fs.readFileSync,
       readdirSync: deps.fs.readdirSync,
     },
-    claudeSDK: deps.claudeSdk,
+    performCodeReview,
     getActiveTaskId: deps.claudeMd.getActiveTaskId,
     isCodeReviewEnabled: deps.config.isCodeReviewEnabled,
+    getCodeReviewTool,
     getConfig: deps.config.getConfig,
     getCurrentBranch: (cwd: string) => deps.git.getCurrentBranch(cwd),
     getDefaultBranch: (cwd: string) => deps.git.getDefaultBranch(cwd),
