# Backlog

**Purpose:** Capture ideas, bugs, and future improvements without disrupting current work flow.

**Instructions:**
- Use `/add-to-backlog "your idea"` to add items
- Each item should be 1-2 sentences max
- These are NOT active tasks - just ideas for future consideration
- Items can be converted to tasks later using planning mode

---

## Items

<!-- Items will be added below -->
- tutorial mode for cc-track. Possibly extra prompt content, possibly an entirely new 'output style'. Basically, when this is enabled, Claude has additional context on the intended cc-track workflow and nudges the user more explicitly with reminders of commands, using tasks, what the next step is, etc.
- [2025-09-10] revise review_stop hook to have a claude instance review recent chat messages for AI bullshit excuses like functional enough or not critical functionality when it's trying to avoid completing a task properly
- [2025-09-11] code review command that invokes long running code review agent, optionally using claude cli or codex cli
- npm? or whatever bunx uses?
- [2025-09-11] investigate consistent issues with pre-compaction hook when invoked on manual compaction (Known Claude Code bug: https://github.com/anthropics/claude-code/issues/7530)
- Add automatic file header summaries for all TypeScript files. Each file should start with a block comment containing a one-sentence ai-written summary plus an auto-generated `@exports` list of functions/classes with line numbers. Use the TypeScript compiler API in a Node script to parse ASTs, extract exports, and update headers. Wire it into a pre-commit or post-edit hook so the `@exports` section stays current without manual edits. This makes files self-describing in the first 20 lines for AI tools and repo navigation.
- extract prompts into dedicated config file sections (or their own files? to allow for users to more easily customize them) (may not be practical depending on how dynamically we're building them)
- [2025-09-13] improve stop-review hook prompt to reduce false positives when user explicitly requests deletions or changes
<<<<<<< HEAD
- [2025-09-14] Fix complete-task squashing to handle all commits since branch diverged from main, not just WIP commits. Currently fails when stop-review creates conventional commits (feat:, fix:, docs:) mixed with WIP commits
=======
- [2025-09-13] special handling for edit-validation hook for edits to task definition files to block edits that set completion status, completion status should only be set as part of the task completion command
- [2025-09-14] debug stop-review hook error_max_turns review system error
>>>>>>> 7c633618
<|MERGE_RESOLUTION|>--- conflicted
+++ resolved
@@ -21,9 +21,5 @@
 - Add automatic file header summaries for all TypeScript files. Each file should start with a block comment containing a one-sentence ai-written summary plus an auto-generated `@exports` list of functions/classes with line numbers. Use the TypeScript compiler API in a Node script to parse ASTs, extract exports, and update headers. Wire it into a pre-commit or post-edit hook so the `@exports` section stays current without manual edits. This makes files self-describing in the first 20 lines for AI tools and repo navigation.
 - extract prompts into dedicated config file sections (or their own files? to allow for users to more easily customize them) (may not be practical depending on how dynamically we're building them)
 - [2025-09-13] improve stop-review hook prompt to reduce false positives when user explicitly requests deletions or changes
-<<<<<<< HEAD
-- [2025-09-14] Fix complete-task squashing to handle all commits since branch diverged from main, not just WIP commits. Currently fails when stop-review creates conventional commits (feat:, fix:, docs:) mixed with WIP commits
-=======
-- [2025-09-13] special handling for edit-validation hook for edits to task definition files to block edits that set completion status, completion status should only be set as part of the task completion command
 - [2025-09-14] debug stop-review hook error_max_turns review system error
->>>>>>> 7c633618
+- [2025-09-14] Fix complete-task squashing to handle all commits since branch diverged from main, not just WIP commits. Currently fails when stop-review creates conventional commits (feat:, fix:, docs:) mixed with WIP commits